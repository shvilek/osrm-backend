--- conflicted
+++ resolved
@@ -58,12 +58,7 @@
     boost::filesystem::path profile_path = boost::filesystem::canonical(file_name);
     std::string folder = profile_path.parent_path().string();
     // TODO: This code is most probably not Windows safe since it uses UNIX'ish path delimiters
-<<<<<<< HEAD
-    const std::string lua_code =
-        "package.path = \"" + folder + "/?.lua;" + folder + "/profiles/?.lua;profiles/?.lua;\" .. package.path";
-=======
     const std::string lua_code = "package.path = \"" + folder + "/?.lua;\" .. package.path";
->>>>>>> 8b818871
     luaL_dostring(lua_state, lua_code.c_str());
 }
 
